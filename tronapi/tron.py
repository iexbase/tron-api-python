--- conflicted
+++ resolved
@@ -189,14 +189,10 @@
 
         """
 
-<<<<<<< HEAD
         if direction not in ['from', 'to']:
             raise Exception('Invalid direction provided: Expected "to", "from"')
 
         if not isinstance(limit, int) or limit < 0:
-=======
-        if not isinstance(limit, int) or limit < 0 or (offset and limit) < 1:
->>>>>>> de4f9306
             raise Exception('Invalid limit provided')
 
         if not isinstance(offset, int) or offset < 0:
