--- conflicted
+++ resolved
@@ -189,15 +189,6 @@
 
         """
 
-<<<<<<< HEAD
-        if not isinstance(limit, int) or limit < 0:
-            raise Exception('Invalid limit provided')
-
-        if not isinstance(offset, int) or offset < 0:
-            raise Exception('Invalid offset provided')
-
-=======
->>>>>>> 360a831e
         if direction not in ['from', 'to', 'all']:
             raise Exception('Invalid direction provided: Expected "to", "from" or "all"')
 
@@ -224,11 +215,7 @@
         response.update({'direction': direction})
         return response
 
-<<<<<<< HEAD
-    def get_transactions_to_address(self, address, limit=30, offset=0):
-=======
     def get_transactions_to_address(self, address, limit=20, offset=0):
->>>>>>> 360a831e
         """Получение транзакций по направлении "to"
 
         Args:
@@ -239,11 +226,7 @@
         """
         return self.get_transactions_related(address, 'to', limit, offset)
 
-<<<<<<< HEAD
-    def get_transactions_from_address(self, address, limit=30, offset=0):
-=======
     def get_transactions_from_address(self, address, limit=20, offset=0):
->>>>>>> 360a831e
         """Получение транзакций по направлении "from"
 
         Args:
